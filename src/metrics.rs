--- conflicted
+++ resolved
@@ -147,7 +147,6 @@
     }
 }
 
-<<<<<<< HEAD
 impl Average {
     // pub(crate) const ALL_AVERAGES_STRINGS: [&'static str; 5] =
     //     ["None", "Micro", "Macro", "Weighted", "Samples"];
@@ -158,7 +157,6 @@
         "Overall_Weighted",
         "Overall_Samples",
     ];
-=======
 #[derive(Debug, Hash, PartialEq, Eq, Copy, Clone, Serialize, Deserialize)]
 pub enum OverallAverage {
     Micro,
@@ -185,7 +183,6 @@
             OverallAverage::Weighted => Average::Weighted,
         }
     }
->>>>>>> fd3cdf76
 }
 
 /// Internal extension trait for Num's Float trait
@@ -842,7 +839,6 @@
             )
         );
     }
-<<<<<<< HEAD
     #[test]
     fn test_len_all_averages_strings() {
         let actual = Average::ALL_SPECIAL_ORDERED_CLASS.into_iter().count();
@@ -856,8 +852,6 @@
         let expected = 4;
         assert_eq!(actual, expected);
     }
-=======
->>>>>>> fd3cdf76
     // >>> from seqeval.metrics.v1 import precision_recall_fscore_support
     // >>> from seqeval.scheme import IOB2
     // >>> y_true = [['O', 'O', 'O', 'B-MISC', 'I-MISC', 'I-MISC', 'O'], ['B-PER', 'I-PER', 'O']]
